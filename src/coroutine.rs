// The MIT License (MIT)

// Copyright (c) 2015 Rustcc developers

// Permission is hereby granted, free of charge, to any person obtaining a copy of
// this software and associated documentation files (the "Software"), to deal in
// the Software without restriction, including without limitation the rights to
// use, copy, modify, merge, publish, distribute, sublicense, and/or sell copies of
// the Software, and to permit persons to whom the Software is furnished to do so,
// subject to the following conditions:

// The above copyright notice and this permission notice shall be included in all
// copies or substantial portions of the Software.

// THE SOFTWARE IS PROVIDED "AS IS", WITHOUT WARRANTY OF ANY KIND, EXPRESS OR
// IMPLIED, INCLUDING BUT NOT LIMITED TO THE WARRANTIES OF MERCHANTABILITY, FITNESS
// FOR A PARTICULAR PURPOSE AND NONINFRINGEMENT. IN NO EVENT SHALL THE AUTHORS OR
// COPYRIGHT HOLDERS BE LIABLE FOR ANY CLAIM, DAMAGES OR OTHER LIABILITY, WHETHER
// IN AN ACTION OF CONTRACT, TORT OR OTHERWISE, ARISING FROM, OUT OF OR IN
// CONNECTION WITH THE SOFTWARE OR THE USE OR OTHER DEALINGS IN THE SOFTWARE.

//! Basic single threaded Coroutine
//!
//! ```rust
//! use coroutine::{spawn, sched};
//!
//! let coro = spawn(|| {
//!     println!("Before yield");
//!
//!     // Yield back to its parent who resume this coroutine
//!     sched();
//!
//!     println!("I am back!");
//! });
//!
//! // Starts the Coroutine
//! coro.resume().ok().expect("Failed to resume");
//!
//! println!("Back to main");
//!
//! // Resume it
//! coro.resume().ok().expect("Failed to resume");
//!
//! println!("Coroutine finished");
//! ```
//!

/* Here is the coroutine(with scheduler) workflow:
 *
 *                               --------------------------------
 * --------------------------    |                              |
 * |                        |    v                              |
 * |                  ----------------                          |  III.Coroutine::yield_now()
 * |             ---> |   Scheduler  |  <-----                  |
 * |    parent   |    ----------------       |   parent         |
 * |             |           ^ parent        |                  |
 * |   --------------  --------------  --------------           |
 * |   |Coroutine(1)|  |Coroutine(2)|  |Coroutine(3)|  ----------
 * |   --------------  --------------  --------------
 * |         ^            |     ^
 * |         |            |     |  II.do_some_works
 * -----------            -------
 *   I.Handle.resume()
 *
 *
 *  First, all coroutines have a link to a parent coroutine, which was set when the coroutine resumed.
 *  In the scheduler/coroutine model, every worker coroutine has a parent pointer pointing to
 *  the scheduler coroutine(which is a raw thread).
 *  Scheduler resumes a proper coroutine and set the parent pointer, like procedure I does.
 *  When a coroutine is awaken, it does some work like procedure II does.
 *  When a coroutine yield(io, finished, paniced or sched), it resumes its parent's context,
 *  like procedure III does.
 *  Now the scheduler is awake again and it simply decides whether to put the coroutine to queue again or not,
 *  according to the coroutine's return status.
 *  And last, the scheduler continues the scheduling loop and selects a proper coroutine to wake up.
 */

use std::default::Default;
use std::rt::util::min_stack;
use thunk::Thunk;
use std::mem::transmute;
use std::rt::unwind::try;
use std::any::Any;
use std::cell::UnsafeCell;
use std::ops::Deref;
use std::ptr;
use std::sync::Arc;
use std::cell::RefCell;

use context::Context;
use stack::{StackPool, Stack};

/// State of a Coroutine
#[derive(Debug, Copy, Clone, Eq, PartialEq)]
pub enum State {
    /// Waiting its child to return
    Normal,

    /// Suspended. Can be waked up by `resume`
    Suspended,

    /// Blocked. Can be waked up by `resume`
    Blocked,

    /// Running
    Running,

    /// Finished
    Finished,

    /// Panic happened inside, cannot be resumed again
    Panicked,
}

/// Return type of resuming.
///
/// See `Coroutine::resume` for more detail
pub type ResumeResult<T> = Result<T, Box<Any + Send>>;

/// Coroutine spawn options
#[derive(Debug)]
pub struct Options {
    /// The size of the stack
    pub stack_size: usize,

    /// The name of the Coroutine
    pub name: Option<String>,
}

impl Default for Options {
    fn default() -> Options {
        Options {
            stack_size: min_stack(),
            name: None,
        }
    }
}

/// Handle of a Coroutine
#[derive(Debug, Clone)]
pub struct Handle(Arc<RefCell<Coroutine>>);

unsafe impl Send for Handle {}
unsafe impl Sync for Handle {}

impl Handle {
    fn new(c: Coroutine) -> Handle {
        Handle(Arc::new(RefCell::new(c)))
    }

    unsafe fn get_inner_mut(&self) -> &mut Coroutine {
        &mut *self.0.as_unsafe_cell().get()
    }

    unsafe fn get_inner(&self) -> &Coroutine {
        &*self.0.as_unsafe_cell().get()
    }

    /// Resume the Coroutine
    pub fn resume(&self) -> ResumeResult<()> {
        match self.state() {
            State::Finished | State::Running => return Ok(()),
            State::Panicked => panic!("Trying to resume a panicked coroutine"),
            _ => {}
        }

        let env = Environment::current();

        let from_coro_hdl = Coroutine::current();
<<<<<<< HEAD
        let from_coro: &mut Coroutine = unsafe {
            let c: &mut Box<Coroutine> = &mut *from_coro_hdl.as_unsafe_cell().get();
            c.deref_mut()
        };

        let to_coro: &mut Box<Coroutine> = unsafe {
            &mut *self.as_unsafe_cell().get()
        };
=======
        {
            let from_coro: &mut Coroutine = unsafe { from_coro_hdl.get_inner_mut() };

            let to_coro: &mut Coroutine = unsafe { self.get_inner_mut() };
>>>>>>> 2cf7c7b6

        // Save state
        to_coro.set_state(State::Running);
        to_coro.parent = from_coro;
        from_coro.set_state(State::Normal);

<<<<<<< HEAD
        env.current_running = self.clone();
        Context::swap(&mut from_coro.saved_context, &to_coro.saved_context);
=======
            env.current_running = self.clone();
            Context::swap(&mut from_coro.saved_context, &to_coro.saved_context);
        }
>>>>>>> 2cf7c7b6
        env.current_running = from_coro_hdl;

        match env.running_state.take() {
            Some(err) => Err(err),
            None => Ok(()),
        }
    }

    /// Join this Coroutine.
    ///
    /// If the Coroutine panicked, this method will return an `Err` with panic message.
    ///
    /// ```ignore
    /// // Wait until the Coroutine exits
    /// spawn(|| {
    ///     println!("Before yield");
    ///     sched();
    ///     println!("Exiting");
    /// }).join().unwrap();
    /// ```
    #[inline]
    pub fn join(&self) -> ResumeResult<()> {
        loop {
            match self.state() {
                State::Suspended => try!(self.resume()),
                _ => break,
            }
        }
        Ok(())
    }

    /// Get the state of the Coroutine
    #[inline]
    pub fn state(&self) -> State {
<<<<<<< HEAD
        unsafe {
            let c: &mut Box<Coroutine> = &mut *self.as_unsafe_cell().get();
            c.state()
        }
=======
        unsafe { self.get_inner().state() }
>>>>>>> 2cf7c7b6
    }

    /// Set the state of the Coroutine
    #[inline]
    pub fn set_state(&self, state: State) {
<<<<<<< HEAD
        unsafe {
            let c: &mut Box<Coroutine> = &mut *self.as_unsafe_cell().get();
            c.set_state(state)
        }
=======
        unsafe { self.get_inner_mut().set_state(state) }
>>>>>>> 2cf7c7b6
    }
}

impl Deref for Handle {
    type Target = Coroutine;

    #[inline]
    fn deref(&self) -> &Coroutine {
        unsafe { self.get_inner() }
    }
}

/// A coroutine is nothing more than a (register context, stack) pair.
#[allow(raw_pointer_derive)]
#[derive(Debug)]
pub struct Coroutine {
    /// The segment of stack on which the task is currently running or
    /// if the task is blocked, on which the task will resume
    /// execution.
    current_stack_segment: Option<Stack>,

    /// Always valid if the task is alive and not running.
    saved_context: Context,

    /// Parent coroutine, will always be valid
    parent: *mut Coroutine,

    /// State
    state: State,

    /// Name
    name: Option<String>,
}

unsafe impl Send for Coroutine {}
unsafe impl Sync for Coroutine {}

/// Destroy coroutine and try to reuse std::stack segment.
impl Drop for Coroutine {
    fn drop(&mut self) {
        match self.current_stack_segment.take() {
            Some(stack) => {
                let env = Environment::current();
                env.stack_pool.give_stack(stack);
            },
            None => {}
        }
    }
}

/// Initialization function for make context
extern "C" fn coroutine_initialize(_: usize, f: *mut ()) -> ! {
    let func: Box<Thunk> = unsafe { transmute(f) };

    let ret = unsafe { try(move|| func.invoke(())) };

    let env = Environment::current();

    let cur: &mut Coroutine = unsafe { env.current_running.get_inner_mut() };

    let state = match ret {
        Ok(..) => {
            env.running_state = None;

            State::Finished
        }
        Err(err) => {
            {
                use std::io::stderr;
                use std::io::Write;
                let msg = match err.downcast_ref::<&'static str>() {
                    Some(s) => *s,
                    None => match err.downcast_ref::<String>() {
                        Some(s) => &s[..],
                        None => "Box<Any>",
                    }
                };

                let name = cur.name().unwrap_or("<unnamed>");

                let _ = writeln!(&mut stderr(), "Coroutine '{}' panicked at '{}'", name, msg);
            }

            env.running_state = Some(err);

            State::Panicked
        }
    };

    loop {
        Coroutine::yield_now(state);
    }
}

impl Coroutine {
    unsafe fn empty(name: Option<String>, state: State) -> Handle {
        Handle::new(Coroutine {
            current_stack_segment: None,
            saved_context: Context::empty(),
            parent: ptr::null_mut(),
            state: state,
            name: name,
        })
    }

    fn new(name: Option<String>, stack: Stack, ctx: Context, state: State) -> Handle {
        Handle::new(Coroutine {
            current_stack_segment: Some(stack),
            saved_context: ctx,
            parent: ptr::null_mut(),
            state: state,
            name: name,
        })
    }

    /// Spawn a Coroutine with options
    pub fn spawn_opts<F>(f: F, opts: Options) -> Handle
            where F: FnOnce() + Send + 'static {

        let env = Environment::current();
        let mut stack = env.stack_pool.take_stack(opts.stack_size);

        let ctx = Context::new(coroutine_initialize,
                           0,
                           f,
                           &mut stack);

        Coroutine::new(opts.name, stack, ctx, State::Suspended)
    }

    /// Spawn a Coroutine with default options
    pub fn spawn<F>(f: F) -> Handle
            where F: FnOnce() + Send + 'static {
        Coroutine::spawn_opts(f, Default::default())
    }

    /// Yield the current running Coroutine to its parent
    #[inline]
    pub fn yield_now(state: State) {
        // Cannot yield with Running state
        assert!(state != State::Running);

        let env = Environment::current();
        unsafe {
<<<<<<< HEAD
            let from_coro: &mut Box<Coroutine> =
                &mut *env.current_running.as_unsafe_cell().get();
=======
            let from_coro = env.current_running.get_inner_mut();
>>>>>>> 2cf7c7b6
            from_coro.set_state(state);

            let to_coro: &mut Coroutine = &mut *from_coro.parent;
            Context::swap(&mut from_coro.saved_context, &to_coro.saved_context);
        }
    }

    /// Yield the current running Coroutine with `Suspended` state
    #[inline]
    pub fn sched() {
        Coroutine::yield_now(State::Suspended)
    }

    /// Yield the current running Coroutine with `Blocked` state
    #[inline]
    pub fn block() {
        Coroutine::yield_now(State::Blocked)
    }

    /// Get a Handle to the current running Coroutine.
    ///
    /// It is unsafe because it is an undefined behavior if you resume a Coroutine
    /// in more than one native thread.
    #[inline]
    pub fn current() -> Handle {
        Environment::current().current_running.clone()
    }

    #[inline(always)]
    fn state(&self) -> State {
        self.state
    }

    #[inline(always)]
    fn set_state(&mut self, state: State) {
        self.state = state
    }

    /// Get the name of the Coroutine
    #[inline(always)]
    pub fn name(&self) -> Option<&str> {
        self.name.as_ref().map(|s| &**s)
    }
}

thread_local!(static COROUTINE_ENVIRONMENT: UnsafeCell<Environment> = UnsafeCell::new(Environment::new()));

/// Coroutine managing environment
#[allow(raw_pointer_derive)]
struct Environment {
    stack_pool: StackPool,

    current_running: Handle,
    __main_coroutine: Handle,

    running_state: Option<Box<Any + Send>>,
}

impl Environment {
    /// Initialize a new environment
    fn new() -> Environment {
        let coro = unsafe {
            let coro = Coroutine::empty(Some("<Environment Root Coroutine>".to_string()), State::Running);
<<<<<<< HEAD
            coro.borrow_mut().parent = {
                let itself: &mut Box<Coroutine> = &mut *coro.as_unsafe_cell().get();
                itself.deref_mut()
            }; // Point to itself
=======
            coro.0.borrow_mut().parent = coro.get_inner_mut(); // Point to itself
>>>>>>> 2cf7c7b6
            coro
        };

        Environment {
            stack_pool: StackPool::new(),
            current_running: coro.clone(),
            __main_coroutine: coro,

            running_state: None,
        }
    }

    fn current() -> &'static mut Environment {
        COROUTINE_ENVIRONMENT.with(|env| unsafe {
            &mut *env.get()
        })
    }
}

/// Coroutine configuration. Provides detailed control over the properties and behavior of new Coroutines.
///
/// ```ignore
/// let coro = Builder::new().name(format!("Coroutine #{}", 1))
///                          .stack_size(4096)
///                          .spawn(|| println!("Hello world!!"));
///
/// coro.resume().unwrap();
/// ```
pub struct Builder {
    opts: Options,
}

impl Builder {
    /// Generate the base configuration for spawning a Coroutine, from which configuration methods can be chained.
    pub fn new() -> Builder {
        Builder {
            opts: Default::default(),
        }
    }

    /// Name the Coroutine-to-be. Currently the name is used for identification only in panic messages.
    pub fn name(mut self, name: String) -> Builder {
        self.opts.name = Some(name);
        self
    }

    /// Set the size of the stack for the new Coroutine.
    pub fn stack_size(mut self, size: usize) -> Builder {
        self.opts.stack_size = size;
        self
    }

    /// Spawn a new Coroutine, and return a handle for it.
    pub fn spawn<F>(self, f: F) -> Handle
            where F: FnOnce() + Send + 'static {
        Coroutine::spawn_opts(f, self.opts)
    }
}

/// Spawn a new Coroutine
///
/// Equavalent to `Coroutine::spawn`.
pub fn spawn<F>(f: F) -> Handle
        where F: FnOnce() + Send + 'static {
    Builder::new().spawn(f)
}

/// Get the current Coroutine
///
/// Equavalent to `Coroutine::current`.
pub fn current() -> Handle {
    Coroutine::current()
}

/// Resume a Coroutine
///
/// Equavalent to `Coroutine::resume`.
pub fn resume(coro: &Handle) -> ResumeResult<()> {
    coro.resume()
}

/// Yield the current Coroutine
///
/// Equavalent to `Coroutine::sched`.
pub fn sched() {
    Coroutine::sched()
}

#[cfg(test)]
mod test {
    use std::sync::mpsc::channel;

    use super::Coroutine;
    use super::Builder;

    #[test]
    fn test_coroutine_basic() {
        let (tx, rx) = channel();
        Coroutine::spawn(move|| {
            tx.send(1).unwrap();
        }).resume().ok().expect("Failed to resume");

        assert_eq!(rx.recv().unwrap(), 1);
    }

    #[test]
    fn test_coroutine_yield() {
        let (tx, rx) = channel();
        let coro = Coroutine::spawn(move|| {
            tx.send(1).unwrap();

            Coroutine::sched();

            tx.send(2).unwrap();
        });
        coro.resume().ok().expect("Failed to resume");
        assert_eq!(rx.recv().unwrap(), 1);
        assert!(rx.try_recv().is_err());

        coro.resume().ok().expect("Failed to resume");

        assert_eq!(rx.recv().unwrap(), 2);
    }

    #[test]
    fn test_coroutine_spawn_inside() {
        let (tx, rx) = channel();
        Coroutine::spawn(move|| {
            tx.send(1).unwrap();

            Coroutine::spawn(move|| {
                tx.send(2).unwrap();
            }).join().ok().expect("Failed to join");

        }).join().ok().expect("Failed to join");

        assert_eq!(rx.recv().unwrap(), 1);
        assert_eq!(rx.recv().unwrap(), 2);
    }

    #[test]
    fn test_coroutine_panic() {
        let coro = Coroutine::spawn(move|| {
            panic!("Panic inside a coroutine!!");
        });
        assert!(coro.join().is_err());
    }

    #[test]
    fn test_coroutine_child_panic() {
        Coroutine::spawn(move|| {
            let _ = Coroutine::spawn(move|| {
                panic!("Panic inside a coroutine's child!!");
            }).join();
        }).join().ok().expect("Failed to join");
    }

    #[test]
    fn test_coroutine_resume_after_finished() {
        let coro = Coroutine::spawn(move|| {});

        // It is already finished, but we try to resume it
        // Idealy it would come back immediately
        assert!(coro.resume().is_ok());

        // Again?
        assert!(coro.resume().is_ok());
    }

    #[test]
    fn test_coroutine_resume_itself() {
        let coro = Coroutine::spawn(move|| {
            // Resume itself
            Coroutine::current().resume().ok().expect("Failed to resume");
        });

        assert!(coro.resume().is_ok());
    }

    #[test]
    fn test_coroutine_yield_in_main() {
        Coroutine::sched();
    }

    #[test]
    fn test_builder_basic() {
        let (tx, rx) = channel();
        Builder::new().name("Test builder".to_string()).spawn(move|| {
            tx.send(1).unwrap();
        }).join().ok().expect("Failed to join");
        assert_eq!(rx.recv().unwrap(), 1);
    }
}

#[cfg(test)]
mod bench {
    use std::sync::mpsc::channel;

    use test::Bencher;

    use super::Coroutine;

    #[bench]
    fn bench_coroutine_spawning_with_recycle(b: &mut Bencher) {
        b.iter(|| {
            let _ = Coroutine::spawn(move|| {}).join();
        });
    }

    #[bench]
    fn bench_normal_counting(b: &mut Bencher) {
        b.iter(|| {
            const MAX_NUMBER: usize = 100;

            let (tx, rx) = channel();

            let mut result = 0;
            for _ in 0..MAX_NUMBER {
                tx.send(1).unwrap();
                result += rx.recv().unwrap();
            }
            assert_eq!(result, MAX_NUMBER);
        });
    }

    #[bench]
    fn bench_coroutine_counting(b: &mut Bencher) {
        b.iter(|| {
            const MAX_NUMBER: usize = 100;
            let (tx, rx) = channel();

            let coro = Coroutine::spawn(move|| {
                for _ in 0..MAX_NUMBER {
                    tx.send(1).unwrap();
                    Coroutine::sched();
                }
            });
            coro.resume().ok().expect("Failed to resume");

            let mut result = 0;
            for n in rx.iter() {
                coro.resume().ok().expect("Failed to resume");
                result += n;
            }
            assert_eq!(result, MAX_NUMBER);
        });
    }
}<|MERGE_RESOLUTION|>--- conflicted
+++ resolved
@@ -167,35 +167,19 @@
         let env = Environment::current();
 
         let from_coro_hdl = Coroutine::current();
-<<<<<<< HEAD
-        let from_coro: &mut Coroutine = unsafe {
-            let c: &mut Box<Coroutine> = &mut *from_coro_hdl.as_unsafe_cell().get();
-            c.deref_mut()
-        };
-
-        let to_coro: &mut Box<Coroutine> = unsafe {
-            &mut *self.as_unsafe_cell().get()
-        };
-=======
         {
             let from_coro: &mut Coroutine = unsafe { from_coro_hdl.get_inner_mut() };
 
             let to_coro: &mut Coroutine = unsafe { self.get_inner_mut() };
->>>>>>> 2cf7c7b6
-
-        // Save state
-        to_coro.set_state(State::Running);
-        to_coro.parent = from_coro;
-        from_coro.set_state(State::Normal);
-
-<<<<<<< HEAD
-        env.current_running = self.clone();
-        Context::swap(&mut from_coro.saved_context, &to_coro.saved_context);
-=======
+
+            // Save state
+            to_coro.set_state(State::Running);
+            to_coro.parent = from_coro;
+            from_coro.set_state(State::Normal);
+
             env.current_running = self.clone();
             Context::swap(&mut from_coro.saved_context, &to_coro.saved_context);
         }
->>>>>>> 2cf7c7b6
         env.current_running = from_coro_hdl;
 
         match env.running_state.take() {
@@ -230,27 +214,13 @@
     /// Get the state of the Coroutine
     #[inline]
     pub fn state(&self) -> State {
-<<<<<<< HEAD
-        unsafe {
-            let c: &mut Box<Coroutine> = &mut *self.as_unsafe_cell().get();
-            c.state()
-        }
-=======
         unsafe { self.get_inner().state() }
->>>>>>> 2cf7c7b6
     }
 
     /// Set the state of the Coroutine
     #[inline]
     pub fn set_state(&self, state: State) {
-<<<<<<< HEAD
-        unsafe {
-            let c: &mut Box<Coroutine> = &mut *self.as_unsafe_cell().get();
-            c.set_state(state)
-        }
-=======
         unsafe { self.get_inner_mut().set_state(state) }
->>>>>>> 2cf7c7b6
     }
 }
 
@@ -395,12 +365,7 @@
 
         let env = Environment::current();
         unsafe {
-<<<<<<< HEAD
-            let from_coro: &mut Box<Coroutine> =
-                &mut *env.current_running.as_unsafe_cell().get();
-=======
             let from_coro = env.current_running.get_inner_mut();
->>>>>>> 2cf7c7b6
             from_coro.set_state(state);
 
             let to_coro: &mut Coroutine = &mut *from_coro.parent;
@@ -464,14 +429,7 @@
     fn new() -> Environment {
         let coro = unsafe {
             let coro = Coroutine::empty(Some("<Environment Root Coroutine>".to_string()), State::Running);
-<<<<<<< HEAD
-            coro.borrow_mut().parent = {
-                let itself: &mut Box<Coroutine> = &mut *coro.as_unsafe_cell().get();
-                itself.deref_mut()
-            }; // Point to itself
-=======
             coro.0.borrow_mut().parent = coro.get_inner_mut(); // Point to itself
->>>>>>> 2cf7c7b6
             coro
         };
 
